--- conflicted
+++ resolved
@@ -20,11 +20,7 @@
 Remotes:
     redivis/redivis-r
 Suggests: 
-<<<<<<< HEAD
-    dplyr,
     quarto, 
-=======
->>>>>>> 6c0514b5
     knitr,
     rmarkdown,
     testthat (>= 3.0.0),
