# Functions for in-session data transformations
# These functions are used to transform data in-session, for example, to clean or reshape data before analysis.

#' @title returns irw dataframes in the format required by the package
#'
#' @description
#' Overview ---------------------------------------------------------------------
#' The `reformat` function is designed to take a data frame and reformat it into the
#' format required by various R packages for analysis. The function is designed to
#' work with the following packages: mirt, lavaan, sem, psych, ltm, mokken, and lme4.
#' The function can handle a variety of data formats including wide and long formats,
#' as well as data with covariates, groups, item groups, raters, and more. The function
#' will automatically identify and convert factor columns to dummy variables if needed.
#'
#'
#'
#'
#'
#'
#' Supported packages:
#' mirt, lavaan, sem, psych, ltm, mokken, lme4
#' Note: not all functions within each package are supported. See details.
#'
#' Manuals ---------------------------------------------------------------------
#'  mirt: https://cran.r-project.org/web/packages/mirt/mirt.pdf
#'  lavaan: https://cran.r-project.org/web/packages/lavaan/lavaan.pdf
#'  sem: https://cran.r-project.org/web/packages/sem/sem.pdf
#'  psych: https://cran.r-project.org/web/packages/psych/psych.pdf
#'  ltm: https://cran.r-project.org/web/packages/ltm/ltm.pdf
#'  mokken: https://cran.r-project.org/web/packages/mokken/mokken.pdf
#'  lme4: https://cran.r-project.org/web/packages/lme4/lme4.pdf
#' as
#' Parameter ordering where {} are values pivoted wider where applicable
#' default: id, {item, resp}
#' if groups: id, group, {item, resp}
#' if covariates: id, cov1, cov2, ..., {item, resp}
#' if group_covariates: id, group, gcov1, gcov2, ..., {item, resp}
#' if raters: id,  rater, {item, resp}
#' if rater_covariates: id, rater, rcov1, rcov2, ..., {item, resp}
#' if rt: id, {item, {resp, process}} (if pivoting wide each item would have a process column, all of which would come after the respective item resp columns)
#' if timedate: id, {item, {resp, time}} (if sem, lavaan time is combined with item pivoting wide)
#' if qmatrix: id, item, resp, q1, q2, ...
#' if item_groups: id,  item_groups, {item, resp}
#' additional covariates always go last
#' Parameter specification if user input requests are conflicting
#' id, item, resp, group, raters, process, timedate, item_groups, qmatrix,  covariates, group_covariates, rater_covariates
#' Current package functions ---------------------------------------------------
#' mirt
#'  - mirt::mirt
#'  - mirt::mirt.model
#'

##
## Arguments -------------------------------------------------------------------
## mirt: wide format with each item as a column and covdata as a separate dataframe and `itemdesign` would be an "item group" vars
## mixedmirt: has data and covdata as a separate data.frame
## lavaan: very wide format with each item, date, group, etc. as a separate column
## sem: similar to lavaan, but only one "group" column which is a factor
## psych: wide format with each item as a column for 'fa'.
## ltm: wide format with each item as a column
## mokken: wide format with each item as a column
## lme4: long format with each item as a row


## TODO: add check for zero variation in item columns
## TODO: add cluster variable type info

#' @importFrom dplyr as_tibble mutate select across pivot_longer left_join uncount everything pivot_wider
#' @importFrom tidyr pivot_wider pivot_longer
#' @importFrom stats model.matrix
#' @importFrom tidyselect all_of matches
#' @export

## The suported funcs list will be used to create data templates for more complex requests in future iterations
supported_funcs = list(
  mirt = list(
    mirt = list(
      call = "mirt::mirt",
      expect_format = "wide",
      supported_var_types = c("required"),
      id_as_row_names = T,
      resp_as_int = T,
      other_outputs = list(covdata = "a data.frame of data used for latent regression models", 
                           itemdesign = "data.frame with rows equal to the number of items and columns containing any item-design effects. rownames must be defined and matched with colnames in the data input."), 
                           func_support = T,
                           other_output_support = F
                           
      ),
      mixedmirt = list(
        call = "mirt::mixedmirt",
        expect_format = "wide",
        supported_var_types = c("required"),
        id_as_row_names = T,
        resp_as_int = T,
        other_outputs = list(covdata = "data.frame that consists of the nrow(data) by K ’person level’ fixed and random predictors", itemdesign = "data.frame object used to create a design matrix for the items, where each nrow(itemdesign) == nitems and the number of columns is equal to the number of fixed effect predictors (i.e., item intercepts)."), 
        func_support = F,
        other_output_support = F
      ),
      bfactor = list(
        call = "mirt::bfactor",
        expect_format = "wide",
        supported_var_types = c("required"),
        id_as_row_names = T,
        resp_as_int = T,
        other_outputs = list(group = "a factor variable indicating group membership used for multiple group analyses"), 
        func_support = F,
        other_output_support = F
      ),
      multipleGroup = list(
        call = "mirt::multipleGroup",
        expect_format = "wide",
        supported_var_types = c("required"),
        id_as_row_names = T,
        resp_as_int = T,
        other_outputs = list(group = "a factor variable indicating group membership used for multiple group analyses"), 
        func_support = F,
        other_output_support = F
      ),
      mdirt = list(
        call = "mirt::mdirt",
        expect_format = "wide",
        supported_var_types = c("required"),
        id_as_row_names = T,
        resp_as_int = T,
        other_outputs = list(
          covdata = "a data.frame of data used for latent regression models",
          item.Q = "a list of item-level Q-matrices indicating how the respective categories should be modeled by the underlying attributes. Each matrix must represent a Ki × A matrix, where Ki represents the number of categories for the ith item, and A is the number of attributes included in the Theta matrix; otherwise, a value ofNULL will default to a matrix consisting of 1’s for each Ki × A element except for the first row, which contains only 0’s for proper identification. Incidentally, the first row of each matrix must contain only 0’s so that the first category represents the reference category for identification",
          group = "a factor variable indicating group membership used for multiple group analyses"
        ), 
        func_support = F,
        other_output_support = F
      )
      
    ),
    ltm = list(
      rasch = list(
        call = "ltm::rasch",
        expect_format = "wide",
        supported_var_types = c("required"),
        id_as_row_names = T,
        resp_as_int = T,
        other_outputs = list(), 
        func_support = F,
        other_output_support = F
      ),
      gpcm = list(
        call = "ltm::gpcm",
        expect_format = "wide",
        supported_var_types = c("required"),
        id_as_row_names = T,
        resp_as_int = T,
        other_outputs = list(), 
        func_support = F,
        other_output_support = F
      ),
      grm = list(
        call = "ltm::grm",
        expect_format = "wide",
        supported_var_types = c("required"),
        id_as_row_names = T,
        resp_as_int = T,
        other_outputs = list(), 
        func_support = F,
        other_output_support = F
      ),
      rcor.test  = list(
        call = "ltm::rcor.test ",
        expect_format = "wide",
        supported_var_types = c("required"),
        id_as_row_names = T,
        resp_as_int = T,
        other_outputs = list(), 
        func_support = F,
        other_output_support = F
      ),
      tpm = list(
        call = "ltm::tpm",
        expect_format = "wide",
        supported_var_types = c("required"),
        id_as_row_names = T,
        resp_as_int = T,
        other_outputs = list(), 
        func_support = F,
        other_output_support = F
      )
    ),
    psych = list(
      alpha = list(
        call = "psych::alpha",
        expect_format = "wide",
        supported_var_types = c("required"),
        id_as_row_names = T,
        resp_as_int = F,
        other_outputs = list(), 
        func_support = F,
        other_output_support = F
      ),
      bigCor = list(
        call = "psych::bigCor",
        expect_format = "wide",
        supported_var_types = c("all"),
        id_as_row_names = T,
        resp_as_int = F,
        other_outputs = list(), 
        func_support = F,
        other_output_support = F
      ),
      fa = list(
        call = "psych::fa",
        expect_format = "wide",
        supported_var_types = c("all"),
        id_as_row_names = T,
        resp_as_int = F,
        other_outputs = list(), 
        func_support = F,
        other_output_support = F
      ),
      irt.fa = list(
        call = "psych::irt.fa",
        expect_format = "wide",
        supported_var_types = c("required"),
        id_as_row_names = T,
        resp_as_int = T,
        other_outputs = list(), 
        func_support = F,
        other_output_support = F
      ),
      omega = list(
        call = "psych::omega",
        expect_format = "wide",
        supported_var_types = c("required"),
        id_as_row_names = T,
        resp_as_int = T,
        other_outputs = list(), 
        func_support = F,
        other_output_support = F
      ),
      omegah = list(
        call = "psych::omegah",
        expect_format = "wide",
        supported_var_types = c("required"),
        id_as_row_names = T,
        resp_as_int = T,
        other_outputs = list(), 
        func_support = F,
        other_output_support = F
      ),
      omegaSem = list(
        call = "psych::omegaSem",
        expect_format = "wide",
        supported_var_types = c("required"),
        id_as_row_names = T,
        resp_as_int = T,
        other_outputs = list(), 
        func_support = F,
        other_output_support = F
<<<<<<< HEAD
      )
      # ,
      # mlr = list(
      #   call = "psych::mlr",
      #   expect_format = "long",
      #   supported_var_types = c("any"),
      #   desc = " first four columns in the long output are id, time, values, and item names, the remaining columns are the extra values. These could be something such as a trait measure for each subject, or the situation in which the items are given",
      #   id_as_row_names = F,
      #   resp_as_int = F,
      #   other_outputs = list(), 
      #   func_support = F,
      #   other_output_support = F
      # )
      # 
=======
      ),
      mlr = list(
        call = "psych::mlr",
        expect_format = "long",
        supported_var_types = c("any"),
        desc = " first four columns in the long output are id, time, values, and item names, the remaining columns are the extra values. These could be something such as a trait measure for each subject, or the situation in which the items are given",
        id_as_row_names = F,
        resp_as_int = F,
        other_outputs = list(), 
        func_support = F,
        other_output_support = F
      )
      
>>>>>>> ef6e7bfd
      
    ),
    lavaan = list(
      any = list(
        call = "lavaan",
        expect_format = "long",
        supported_var_types = c("required"),
        id_as_row_names = T,
        resp_as_int = F,
        other_outputs = list(), 
        func_support = F,
        other_output_support = F
      )
    ),
    sem = list(
      sem = list(
        call = "sem::sem",
        expect_format = "long",
        supported_var_types = c("required", "group"),
        #  the factor given as the group argument is used to split the data into groups
        id_as_row_names = T,
        resp_as_int = F,
        other_outputs = list(), 
        func_support = F,
        other_output_support = F
      )
    ),
    lme4 = list(
      lmer = list(
        call = "lme4::lmer",
        expect_format = "long",
        supported_var_types = c("required"),
        id_as_row_names = F,
        resp_as_int = F,
        other_outputs = list(), 
        func_support = F,
        other_output_support = F
      )
    ),
    mokken = list(
      check.monotonicity = list(
        call = "mokken::check.monotonicity",
        expect_format = "wide",
        supported_var_types = c("required"),
        ## can handle respondent clustering
        id_as_row_names = T,
        resp_as_int = T,
        other_outputs = list(level.two.var = "vector of length nrow(X) or matrix with number of rows equal to nrow(X) that indicates the level two variable for nested data")
      ),
      aisp = list(
        call = "mokken::aisp",
        expect_format = "wide",
        supported_var_types = c("required"),
        ## can handle respondent clustering
        id_as_row_names = T,
        resp_as_int = T,
        other_outputs = list(level.two.var = "vector of length nrow(X) or matrix with number of rows equal to nrow(X) that indicates the level two variable for nested data")
      )
      
      
    )
<<<<<<< HEAD
)

pkg_wide_long = list(
  mirt = "wide",
  lavaan = "long",
  sem = "long",
  psych = "wide",
  ltm = "wide",
  mokken = "wide",
  lme4 = "long"
)

pkg_wide = list(
  mirt = T,
  lavaan = F,
  sem = F,
  psych = T,
  ltm = T,
  mokken = T,
  lme4 = F
)


var_roles = list(
  id = list(
    dtype = factor,
    desc = "subject identifier",
    expected = "id",
    grep = "id"),
  item = list(
    dtype = factor,
    desc = "item identifier",
    expected = "item",
    grep = "item"
    ),
  resp = list(
    dtype = numeric,
    desc = "response variable",
    expected = "resp",
    grep = "resp"
    ),
  groups = list(
    dtype = factor,
    desc = "grouping variable for subject",
    expected = "group",
    grep = "group|cluster|country|study|block|treat|sch"
  ),
  timedate = list(
    dtype = \(x) factor(x, ordered = T),
    desc = "longitudinal or date variable",
    expected = "date",
    grep = "wave|session|visit|date|time|year|month|day|hour"
  ),
  covariates = list(
    dtype = \(x) ifelse(is.character(x), factor(x), numeric(x)),
    desc = "covariates for the individual/subject",
    expected = "cov",
    grep = "cov_|age|gender|income|education"
  ),
  levels = list(
    dtype = factor,
=======
  )

variable_roles = list(
  groups = list(
    desc = "grouping variable for subject",
    expected = "group",
    grep = "group|cluster|country|study|wave|treat|sch"

  ),
  covariates = list(
    desc = "covariates for the individual/subject",
    expected = "cov",
    grep = "cov_|age|gender|sex|income|education"
  ),
  levels = list(
>>>>>>> ef6e7bfd
    desc = "level of the grouping variable for hierarchical models",
    expected = "level",
    grep = "level|sublevel|region|country|state|city|school|class|group"
  ),
<<<<<<< HEAD
  rt = list(
    dtype = numeric,
    desc = "response time variable",
    expected = "rt",
    grep = "rt|response_time|process|time|duration|latency|speed|reaction"
  ),
  qmatrix = list(
    dtype = factor,
    desc = "Q-matrix for item response theory models",
    expected = "qmatrix",
    grep = "qmatrix|q_matrix|skill|trait|factor|domain|category|dimension|latent|construct|ability|knowledge|competence"
  ),
  item_groups = list(
    dtype = factor,
    desc = "grouping variable for items",
    expected = "item_group",
    grep = "subtest|pretest|block|item_group|test|form|block|section|part|group|cluster|factor|trait|skill|domain|category|dimension"
  ),
  group_covariates = list(
    dtype = numeric,
    desc = "covariates for the group",
    expected = "group_cov",
    grep = "group_cov|group|block|cluster|country|study|wave|treat|sch"
  ),
  raters = list(
    dtype = factor,
    desc = "rater variable",
    expected = "rater",
    grep = "rater|judge|evaluator|coder|observer|teacher|scorer|reader"
  ),
  rater_covariates = list(
    dtype = numeric,
=======
  group_covariates = list(
    desc = "covariates for the group",
    expected = "group_cov",
    grep = "group_cov|group|gender|sex|group_education"
  ),
  item_groups = list(
    desc = "grouping variable for items",
    expected = "item_group",
    grep = "subtest|pretest|wave|item_group|test|form|block|section|part|group|cluster|factor|trait|skill|domain|category|dimension"
  ),
  rt = list(
    desc = "response time variable",
    expected = "rt",
    grep = "rt|response_time|process"
  ),
  raters = list(
    desc = "rater variable",
    expected = "rater",
    grep = "rater|judge"
  ),
  rater_covariates = list(
>>>>>>> ef6e7bfd
    desc = "covariates for the rater",
    expected = "rater_cov",
    grep = "rater_cov|rater_"
  ),
<<<<<<< HEAD
  other = list(
    dtype = \(x) x,
    desc = "other variables",
    expected = NULL, # and any char returned for grep
    grep = ".*"
=======
  qmatrix = list(
    desc = "Q-matrix for item response theory models",
    expected = "qmatrix",
    grep = "qmatrix|q_matrix|skill|trait"
  ),
  timedate = list(
    desc = "longitudinal or date variable",
    expected = "date",
    grep = "wave|session|visit|date"
>>>>>>> ef6e7bfd
  )
  

)


## TODO: potential solutions for identifying and reorganizing irw data with conflicting names or bad datatypes
# df |> pivot_wider(id_cols = person_id, names_from = c(item,wave),values_from = resp, names_prefix = "i",names_sep = "_")
# df |> pivot_wider(id_cols = person_id, names_from = item, values_from = resp, names_prefix = "i",id_expand = T)

not_supported_cols = c("person_id","rater")



reformat = function(data,
                    package = "mirt",
                    id = "id",
                    item = "item",
                    resp = "resp",
                    groups = NULL,
                    covariates = NULL,
                    levels = NULL,
                    group_covariates = NULL,
                    item_groups = NULL,
                    rt = NULL,
                    raters = NULL,
                    rater_covariates = NULL,
                    qmatrix = NULL,
                    timedate = NULL,
                    facts2dummies = NULL,
                    as_args_list = F,
                    item_prefix = "item_",
                    return_obj = "tibble",
                    return_options = NULL) {
  if (!is_tibble(data)) {
    data <- as_tibble(data)
  }
  
  # Define supported packages
  package_options = c("mirt", "lavaan", "sem", "psych", "ltm", "mokken", "lme4")
  package_options = c("mirt", "lme4")
  
  return_obj_options = c("tibble",
                         "data.frame",
                         # "data.matrix",
                         "matrix"
                         # "model.matrix"
                         )
<<<<<<< HEAD
  # required_cols = c("id", "item", "resp")
  required_cols = c(id, item, resp)
  
  ## save user old columns for error messages
  old_cols = colnames(data)
  
  # Standardize column names to lowercase and fix column names
  data = irw_rename(data)
  
  if(any(not_supported_cols %in% colnames(data))){
    stop("The structure of this dataset is currently not supported. Try another dataset.")
  }
  
  ## create a list where the keys are the new column names and the values are the old column names
  col_map = setNames(old_cols, colnames(data))
  
  ## get data types
  dtypes =  lapply(data, typeof) |> unlist()
  
=======
  required_cols = c("id", "item", "resp")
  
  ## save user old columns for error messages
  old_cols = colnames(data)
  
  # Standardize column names to lowercase and fix column names
  data = irw_rename(data)
  
  if(any(not_supported_cols %in% colnames(data))){
    stop("The structure of this dataset is currently not supported. Try another dataset.")
  }
  
  ## create a list where the keys are the new column names and the values are the old column names
  col_map = setNames(old_cols, colnames(data))
  
  ## get data types
  dtypes =  lapply(data, typeof) |> unlist()
  
>>>>>>> ef6e7bfd
  ## perform checks on the user input
  ## check if the package is supported
  if (!package %in% package_options) {
    stop(
      "Package not supported. Please choose from: ",
      paste(package_options, collapse = ", ")
    )
  }
  
  ## check if the return object is supported
  if (!return_obj %in% return_obj_options) {
    warning("Return object not supported. Returning as tibble.")
    return_obj = "tibble"
  }
  
  # Check for required columns
  if (!all(required_cols %in% colnames(data))) {
    stop("Data must contain columns: ",
         paste(required_cols, collapse = ", "))
  }
  # Initialize a list to keep track of used columns
  used_columns = required_cols
  available_cols = colnames(data)[-which(colnames(data) %in% required_cols)]

  
  ## create a named list of the user input column types
  user_vars = list(
    covariates = list(old_cols = covariates),
    groups = list(old_cols = groups),
    group_covariates = list(old_cols = group_covariates),
    item_groups = list(old_cols = item_groups),
    rt = list(old_cols = rt),
    raters = list(old_cols = raters),
    rater_covariates = list(old_cols = rater_covariates),
    qmatrix = list(old_cols = qmatrix),
    timedate = list(old_cols = timedate)
  )
  

  ## drop any of the user vars that are null or empty
  user_vars = user_vars[sapply(user_vars, function(x) any(!is.null(x$old_cols) & x$old_cols != "" & x$old_cols != F)) |> unlist()]
<<<<<<< HEAD
  # print(user_vars)
=======
  print(user_vars)
>>>>>>> ef6e7bfd
  
  user_cols = c()
  user_cols_old = c()
  
  user_vars = lapply(user_vars, function(x) {
    if (!is.null(x$old_cols) & is.character(x$old_cols)) {
      x$cols = x$old_cols |> irw_rename()
      user_cols = c(user_cols, x$cols)
      user_cols_old = c(user_cols_old, x$old_cols)
    } else if (isTRUE(x$old_cols)) {
      x$cols = T
    } else {
      x$cols = NULL
    }
    x
  })
  
  ## if user submitted any vars (nonempty nonboolean), check if they are in the dataset provided
  
  

  # user_cols = unlist(lapply(user_vars, function(x) x$cols))
  # user_cols_old = unlist(lapply(user_vars, function(x) x$old_cols))
  
  if (any(!(user_cols %in% colnames(data)))) {
    missing_cols_old = user_cols_old[!(user_cols %in% colnames(data))]
    cli::cli_abort(c(
      x = "The following elements are not found in the data:",
      "*" = "{.and {.field {missing_cols_old}}}."
    ))
  }
  
  ## check if the user input columns are in the data
  # missing_cols = check_col_presence(user_cols, colnames(data))
  missing_cols = user_cols[!(user_cols %in% colnames(data))]
  if (length(missing_cols) > 0) {
    available_cols = available_cols[-which(available_cols %in% missing_cols)]
  }


  ## add element to user_vars to keep track of the used columns for each var group in list
  for (i in names(user_vars)) {
    user_vars[[i]]$avail_cols = user_vars[[i]]$cols[which(user_vars[[i]]$cols %in% available_cols)] 
    if(length(user_vars[[i]]$avail_cols) > 0 & !is.null(user_vars[[i]]$cols) & is.character(user_vars[[i]]$avail_cols)){
      used_columns = c(used_columns, user_vars[[i]]$avail_cols)
    } else if (isTRUE(user_vars[[i]]$cols)){
      pat = variable_roles[[i]][["grep"]]
<<<<<<< HEAD
      # print(pat)
=======
      print(pat)
>>>>>>> ef6e7bfd
      user_vars[[i]]$avail_cols = grep(pat, available_cols, value = TRUE)
      used_columns = c(used_columns, user_vars[[i]]$avail_cols)
    }
    
  }

  # for(var in user_vars){
  #   if(length(var$avail_cols) > 0){
  #     used_columns = c(used_columns, var$avail_cols)
  #   }
  # }
  
<<<<<<< HEAD
  # print(used_columns)
=======
  print(used_columns)
>>>>>>> ef6e7bfd
  # vars = prepend(list())
  
  
  # ## set up columns
  # cov_cols = c()
  # group_cols = c()
  # group_cov_cols = c()
  # item_group_cols = c()
  # rt_cols = c()
  # rater_cols = c()
  # qmatrix_cols = c()
  # rater_cov_cols = c()
  # timedate_cols = c()
  # 
  
  

  
  # Check whether 'item' needs the item_prefix added (whether items are already prefixed or numeric)
  if (all(grepl("^\\d+$", unique(data$item)))) {
    item_prefix = item_prefix
  } else {
    item_prefix = ""
  }
  
  
  ## Perform transformations according to the template
  # Convert 'resp' to numeric if not already
  if(!is.numeric(data$resp)){
    data = data |> mutate(resp = as.numeric(resp))
  }
    
  ## convert id to factor if not already
  if(!is.factor(data$id)){
    data = data |> mutate(id = as_factor(id))
  }
  
  ## convert item to factor if not already
  if(!is.factor(data$item)){
    data = data |> mutate(item = as_factor(item))
  }
  

  data = data |> dplyr::select(dplyr::all_of(used_columns))
  
  
  
  
  # Convert specified factor columns to dummy variables if facts2dummies = TRUE
  if (isTRUE(facts2dummies)) {
    factor_cols = names(Filter(is.factor, data))
    for (col in factor_cols) {
      data = data |>
        mutate(!!col := as.numeric(as.factor(data[[col]])))
      used_columns = c(used_columns, col)
    }
  }
  
  # Pivot data based on the package requirements
  if (package == "mirt") {
    print(data)
    # For mirt, wide format with each item as a column
    formatted_data = data |>
<<<<<<< HEAD
      # dplyr::select(id, item, resp) |>
      pivot_wider_irw(
        # names_from = item,
        # values_from = resp,
        names_prefix = item_prefix
      ) 
    # |> 
    #   column_to_rownames(var = "id")
=======
      select(id, item, resp) |>
      pivot_wider(
        names_from = item,
        values_from = resp,
        names_prefix = item_prefix
      ) |> 
      column_to_rownames(var = "id")
>>>>>>> ef6e7bfd
  } else if (package == "lavaan" || package == "sem") {
    # lavaan/sem typically uses long format
    formatted_data = data
  } else if (package %in% c("psych", "ltm")) {
    # psych and ltm often use wide format
    formatted_data = data |>
      pivot_wider_irw(      
      # pivot_wider(
        names_from = item,
        values_from = resp,
        names_prefix = item_prefix
      ) 
    # |> dplyr::select(id, everything())
  } else if (package == "mokken") {
    # mokken uses wide format without prefixes
    formatted_data = data |>
      pivot_wider_irw(
        names_from = item,
        values_from = resp,
        names_prefix = item_prefix
        )
      # pivot_wider(names_from = item, values_from = resp) |>
      # dplyr::select(id, everything())
  } else if (package == "lme4") {
    # lme4 expects long format for mixed models
    formatted_data = data
  }
  
  # Warn about columns that were dropped
  dropped_columns = setdiff(colnames(data), used_columns)
  if (length(dropped_columns) > 0) {
    warning("The following columns were dropped: ",
            paste(dropped_columns, collapse = ", "))
  }
  
  # Return formatted data based on return_obj specification
  if (return_obj == "tibble") {
    return(as_tibble(formatted_data))
  } else if (return_obj == "data.frame") {
    return(as.data.frame(formatted_data))
  } else if (return_obj == "data.matrix") {
    return(data.matrix(formatted_data))
  } else if (return_obj == "matrix") {
    return(as.matrix(formatted_data))
  } else if (return_obj == "model.matrix") {
    return(model.matrix(~ . - 1, data = formatted_data))
  } else {
    stop(
      "Invalid return_obj specified. Choose from 'tibble', 'data.frame', 'matrix', or 'model.matrix'."
    )
  }
}



## check if any of the parameters are not NULL and have character values, if so, convert to lower case and check to make sure they are in the data
check_col_presence = function(x, ref_cols) {
  if (!is.null(x) & is.character(x)) {
    x = tolower(x)
    if (!all(x %in% ref_cols)) {
      missing = setdiff(x, ref_cols)
      warning(
        "Columns specified must be in the data. The following are missing and will be dropped: ",
        paste(missing, collapse = ", ")
      )
    }
  }
}<|MERGE_RESOLUTION|>--- conflicted
+++ resolved
@@ -254,7 +254,7 @@
         other_outputs = list(), 
         func_support = F,
         other_output_support = F
-<<<<<<< HEAD
+
       )
       # ,
       # mlr = list(
@@ -269,21 +269,7 @@
       #   other_output_support = F
       # )
       # 
-=======
-      ),
-      mlr = list(
-        call = "psych::mlr",
-        expect_format = "long",
-        supported_var_types = c("any"),
-        desc = " first four columns in the long output are id, time, values, and item names, the remaining columns are the extra values. These could be something such as a trait measure for each subject, or the situation in which the items are given",
-        id_as_row_names = F,
-        resp_as_int = F,
-        other_outputs = list(), 
-        func_support = F,
-        other_output_support = F
-      )
-      
->>>>>>> ef6e7bfd
+
       
     ),
     lavaan = list(
@@ -345,7 +331,7 @@
       
       
     )
-<<<<<<< HEAD
+
 )
 
 pkg_wide_long = list(
@@ -407,28 +393,10 @@
   ),
   levels = list(
     dtype = factor,
-=======
-  )
-
-variable_roles = list(
-  groups = list(
-    desc = "grouping variable for subject",
-    expected = "group",
-    grep = "group|cluster|country|study|wave|treat|sch"
-
-  ),
-  covariates = list(
-    desc = "covariates for the individual/subject",
-    expected = "cov",
-    grep = "cov_|age|gender|sex|income|education"
-  ),
-  levels = list(
->>>>>>> ef6e7bfd
     desc = "level of the grouping variable for hierarchical models",
     expected = "level",
     grep = "level|sublevel|region|country|state|city|school|class|group"
   ),
-<<<<<<< HEAD
   rt = list(
     dtype = numeric,
     desc = "response time variable",
@@ -461,50 +429,15 @@
   ),
   rater_covariates = list(
     dtype = numeric,
-=======
-  group_covariates = list(
-    desc = "covariates for the group",
-    expected = "group_cov",
-    grep = "group_cov|group|gender|sex|group_education"
-  ),
-  item_groups = list(
-    desc = "grouping variable for items",
-    expected = "item_group",
-    grep = "subtest|pretest|wave|item_group|test|form|block|section|part|group|cluster|factor|trait|skill|domain|category|dimension"
-  ),
-  rt = list(
-    desc = "response time variable",
-    expected = "rt",
-    grep = "rt|response_time|process"
-  ),
-  raters = list(
-    desc = "rater variable",
-    expected = "rater",
-    grep = "rater|judge"
-  ),
-  rater_covariates = list(
->>>>>>> ef6e7bfd
     desc = "covariates for the rater",
     expected = "rater_cov",
     grep = "rater_cov|rater_"
   ),
-<<<<<<< HEAD
   other = list(
     dtype = \(x) x,
     desc = "other variables",
     expected = NULL, # and any char returned for grep
     grep = ".*"
-=======
-  qmatrix = list(
-    desc = "Q-matrix for item response theory models",
-    expected = "qmatrix",
-    grep = "qmatrix|q_matrix|skill|trait"
-  ),
-  timedate = list(
-    desc = "longitudinal or date variable",
-    expected = "date",
-    grep = "wave|session|visit|date"
->>>>>>> ef6e7bfd
   )
   
 
@@ -553,7 +486,7 @@
                          "matrix"
                          # "model.matrix"
                          )
-<<<<<<< HEAD
+
   # required_cols = c("id", "item", "resp")
   required_cols = c(id, item, resp)
   
@@ -573,26 +506,6 @@
   ## get data types
   dtypes =  lapply(data, typeof) |> unlist()
   
-=======
-  required_cols = c("id", "item", "resp")
-  
-  ## save user old columns for error messages
-  old_cols = colnames(data)
-  
-  # Standardize column names to lowercase and fix column names
-  data = irw_rename(data)
-  
-  if(any(not_supported_cols %in% colnames(data))){
-    stop("The structure of this dataset is currently not supported. Try another dataset.")
-  }
-  
-  ## create a list where the keys are the new column names and the values are the old column names
-  col_map = setNames(old_cols, colnames(data))
-  
-  ## get data types
-  dtypes =  lapply(data, typeof) |> unlist()
-  
->>>>>>> ef6e7bfd
   ## perform checks on the user input
   ## check if the package is supported
   if (!package %in% package_options) {
@@ -634,11 +547,9 @@
 
   ## drop any of the user vars that are null or empty
   user_vars = user_vars[sapply(user_vars, function(x) any(!is.null(x$old_cols) & x$old_cols != "" & x$old_cols != F)) |> unlist()]
-<<<<<<< HEAD
+
   # print(user_vars)
-=======
-  print(user_vars)
->>>>>>> ef6e7bfd
+
   
   user_cols = c()
   user_cols_old = c()
@@ -686,11 +597,7 @@
       used_columns = c(used_columns, user_vars[[i]]$avail_cols)
     } else if (isTRUE(user_vars[[i]]$cols)){
       pat = variable_roles[[i]][["grep"]]
-<<<<<<< HEAD
-      # print(pat)
-=======
-      print(pat)
->>>>>>> ef6e7bfd
+
       user_vars[[i]]$avail_cols = grep(pat, available_cols, value = TRUE)
       used_columns = c(used_columns, user_vars[[i]]$avail_cols)
     }
@@ -703,11 +610,7 @@
   #   }
   # }
   
-<<<<<<< HEAD
-  # print(used_columns)
-=======
-  print(used_columns)
->>>>>>> ef6e7bfd
+
   # vars = prepend(list())
   
   
@@ -771,7 +674,6 @@
     print(data)
     # For mirt, wide format with each item as a column
     formatted_data = data |>
-<<<<<<< HEAD
       # dplyr::select(id, item, resp) |>
       pivot_wider_irw(
         # names_from = item,
@@ -780,15 +682,6 @@
       ) 
     # |> 
     #   column_to_rownames(var = "id")
-=======
-      select(id, item, resp) |>
-      pivot_wider(
-        names_from = item,
-        values_from = resp,
-        names_prefix = item_prefix
-      ) |> 
-      column_to_rownames(var = "id")
->>>>>>> ef6e7bfd
   } else if (package == "lavaan" || package == "sem") {
     # lavaan/sem typically uses long format
     formatted_data = data
